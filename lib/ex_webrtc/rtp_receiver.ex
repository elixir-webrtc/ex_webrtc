--- conflicted
+++ resolved
@@ -68,13 +68,9 @@
       track: track,
       codec: codec,
       simulcast_demuxer: SimulcastDemuxer.new(rtp_hdr_exts),
-<<<<<<< HEAD
       reports?: :reports in features,
       inbound_rtx?: :inbound_rtx in features,
-      layers: %{nil => init_layer(codec)}
-=======
       layers: %{}
->>>>>>> 2fb532bb
     }
   end
 
