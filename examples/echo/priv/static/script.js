const pcConfig = { 'iceServers': [{ 'urls': 'stun:stun.l.google.com:19302' },] };
<<<<<<< HEAD
const mediaConstraints = {video: true, audio: true}
const videoPlayer = document.getElementById("videoPlayer");
=======
// we set the resolution manually in order to give simulcast enough bitrate to create 3 encodings
const mediaConstraints = {video: {width: {ideal: 1280}, height: {ideal: 720}, frameRate: {ideal: 24}}, audio: true}
>>>>>>> 941d230e

const proto = window.location.protocol === "https:" ? "wss:" : "ws:"
const ws = new WebSocket(`${proto}//${window.location.host}/ws`);
ws.onopen = _ => start_connection(ws);
ws.onclose = event => console.log("WebSocket connection was terminated:", event);

const start_connection = async (ws) => {
  const pc = new RTCPeerConnection(pcConfig);
  pc.ontrack = event => videoPlayer.srcObject = event.streams[0];
  pc.onicecandidate = event => {
    if (event.candidate === null) return;

    console.log("Sent ICE candidate:", event.candidate);
    ws.send(JSON.stringify({ type: "ice", data: event.candidate }));
  };

  const localStream = await navigator.mediaDevices.getUserMedia(mediaConstraints);
  pc.addTransceiver(localStream.getVideoTracks()[0], {
    direction: "sendrecv",
    streams: [localStream],
    sendEncodings: [
      { rid: "h", maxBitrate: 1200 * 1024},
      { rid: "m", scaleResolutionDownBy: 2, maxBitrate: 600 * 1024},
      { rid: "l", scaleResolutionDownBy: 4, maxBitrate: 300 * 1024 },
    ],
  });
  // replace the call above with this to disable simulcast
  // pc.addTrack(localStream.getVideoTracks()[0]);
  pc.addTrack(localStream.getAudioTracks()[0]);

  ws.onmessage = async event => {
    const {type, data} = JSON.parse(event.data);

    switch (type) {
      case "answer":
        console.log("Received SDP answer:", data);
        await pc.setRemoteDescription(data)
        break;
      case "ice":
        console.log("Received ICE candidate:", data);
        await pc.addIceCandidate(data);
    }
  };

  const offer = await pc.createOffer();
  await pc.setLocalDescription(offer);
  console.log("Sent SDP offer:", offer)
  ws.send(JSON.stringify({type: "offer", data: offer}));
};<|MERGE_RESOLUTION|>--- conflicted
+++ resolved
@@ -1,11 +1,7 @@
 const pcConfig = { 'iceServers': [{ 'urls': 'stun:stun.l.google.com:19302' },] };
-<<<<<<< HEAD
-const mediaConstraints = {video: true, audio: true}
-const videoPlayer = document.getElementById("videoPlayer");
-=======
 // we set the resolution manually in order to give simulcast enough bitrate to create 3 encodings
 const mediaConstraints = {video: {width: {ideal: 1280}, height: {ideal: 720}, frameRate: {ideal: 24}}, audio: true}
->>>>>>> 941d230e
+const videoPlayer = document.getElementById("videoPlayer");
 
 const proto = window.location.protocol === "https:" ? "wss:" : "ws:"
 const ws = new WebSocket(`${proto}//${window.location.host}/ws`);
